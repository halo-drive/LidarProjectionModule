--- conflicted
+++ resolved
@@ -1,6 +1,8 @@
-<?xml version="1.0"?>
+<!-- Clean Sensor Launch File - Direct Namespace Configuration -->
+<!-- No topic relays needed - configure drivers directly -->
+<!-- Phase 2: Optimized sensor data acquisition system -->
+
 <launch>
-<<<<<<< HEAD
   <!-- Launch Arguments -->
   <arg name="enable_camera0" default="false" />
   <arg name="enable_camera1" default="false" />
@@ -28,61 +30,26 @@
       <param name="auto_exposure" value="true" />
       <param name="auto_white_balance" value="true" />
       <param name="camera_timeout" value="1000" />
-=======
-  <!-- Get the package path -->
-  <arg name="pkg_path" default="$(find lane_fusion)"/>
-
-  <!-- Camera 0 Node -->
-  <group ns="camera0">
-    <node name="usb_cam_node" pkg="usb_cam" type="usb_cam_node" output="screen">
-      <!-- Camera device settings -->
-      <param name="video_device" value="/dev/video0"/>
-      <param name="camera_frame_id" value="camera0_link"/>
-      <param name="camera_name" value="camera0"/>
-
-      <!-- Image settings -->
-      <param name="image_width" value="640"/>
-      <param name="image_height" value="480"/>
-      <param name="framerate" value="30"/>
-      <param name="pixel_format" value="yuyv"/>
-      <param name="io_method" value="mmap"/>
-
-      <!-- Camera controls -->
-      <param name="auto_exposure" value="true"/>
-      <param name="auto_white_balance" value="true"/>
-      <param name="auto_focus" value="false"/>
-
-      <!-- Calibration file path - point to your project config -->
-      <param name="camera_info_url" value="file://$(arg pkg_path)/config/camera_params/camera0.yaml"/>
-
-      <!-- Topic remapping to remove extra namespace -->
-      <remap from="image_raw" to="/camera0/image_raw"/>
-      <remap from="camera_info" to="/camera0/camera_info"/>
->>>>>>> 82d3feef
     </node>
   </group>
 
-  <!-- LiDAR 0 Driver and Point Cloud -->
-  <group ns="lidar0">
-    <!-- Nodelet manager -->
+  <!-- ===== VLP-16 LIDAR SECTION ===== -->
+  <!-- LiDAR 0: Direct to /lidar0/ namespace -->
+  <group ns="lidar0" if="$(arg enable_lidar0)">
     <node pkg="nodelet" type="nodelet" name="nodelet_manager" args="manager" output="screen"/>
 
-    <!-- Driver nodelet -->
     <node pkg="nodelet" type="nodelet" name="driver_nodelet"
           args="load velodyne_driver/DriverNodelet nodelet_manager" output="screen">
       <param name="device_ip" value="192.168.2.201"/>
+      <param name="model" value="VLP16"/>
       <param name="port" value="2368"/>
       <param name="frame_id" value="lidar0_link"/>
-      <param name="model" value="VLP16"/>
       <param name="rpm" value="600"/>
     </node>
 
-    <!-- Point cloud nodelet - Use default calibration -->
     <node pkg="nodelet" type="nodelet" name="pointcloud_nodelet"
           args="load velodyne_pointcloud/TransformNodelet nodelet_manager" output="screen">
-      <param name="model" value="VLP16"/>
-      <!-- Remove custom calibration - use default VLP16 calibration -->
-      <param name="frame_id" value="lidar0_link"/>
+      <param name="calibration" value="$(find velodyne_pointcloud)/params/VLP16db.yaml"/>
       <param name="min_range" value="0.4"/>
       <param name="max_range" value="100.0"/>
       <param name="organize_cloud" value="false"/>
@@ -92,37 +59,29 @@
     </node>
   </group>
 
-  <!-- LiDAR 1 Driver and Point Cloud -->
-  <group ns="lidar1">
-    <!-- Nodelet manager -->
+  <!-- LiDAR 1: Direct to /lidar1/ namespace -->
+  <group ns="lidar1" if="$(arg enable_lidar1)">
     <node pkg="nodelet" type="nodelet" name="nodelet_manager" args="manager" output="screen"/>
 
-    <!-- Driver nodelet -->
     <node pkg="nodelet" type="nodelet" name="driver_nodelet"
           args="load velodyne_driver/DriverNodelet nodelet_manager" output="screen">
       <param name="device_ip" value="192.168.2.202"/>
+      <param name="model" value="VLP16"/>
       <param name="port" value="2368"/>
       <param name="frame_id" value="lidar1_link"/>
-      <param name="model" value="VLP16"/>
       <param name="rpm" value="600"/>
     </node>
 
-    <!-- Point cloud nodelet - Use default calibration -->
     <node pkg="nodelet" type="nodelet" name="pointcloud_nodelet"
           args="load velodyne_pointcloud/TransformNodelet nodelet_manager" output="screen">
-      <param name="model" value="VLP16"/>
-      <!-- Remove custom calibration - use default VLP16 calibration -->
-      <param name="frame_id" value="lidar1_link"/>
+      <param name="calibration" value="$(find velodyne_pointcloud)/params/VLP16db.yaml"/>
       <param name="min_range" value="0.4"/>
       <param name="max_range" value="100.0"/>
       <param name="organize_cloud" value="false"/>
-
-      <!-- Topic remapping -->
-      <remap from="velodyne_points" to="/lidar1/velodyne_points"/>
+      <param name="model" value="VLP16"/>
     </node>
   </group>
 
-<<<<<<< HEAD
 <!-- CORRECTED Ground Extraction Parameters -->
 <group if="$(arg enable_ground_extraction)">
   <node name="lidar_ground_extraction_node" pkg="lane_fusion" type="lidar_ground_extraction_node" 
@@ -165,14 +124,11 @@
   <!-- ===== COORDINATE TRANSFORMS SECTION ===== -->
   <!-- Static Transform Publishers - Consistent naming -->
 
-=======
-  <!-- Static Transform Publishers -->
->>>>>>> 82d3feef
   <node pkg="tf2_ros" type="static_transform_publisher" name="base_to_camera0"
-        args="0.0 0.0 0.0 0.0 0.0 0.0 base_link camera0_link"/>
+        args="0.0 0.0 0.0 0.0 0.0 0.0 base_link camera0_link"
+        if="$(arg enable_camera0)" />
 
   <node pkg="tf2_ros" type="static_transform_publisher" name="base_to_lidar0"
-<<<<<<< HEAD
         args="0.0 0.75 0.4 0.0 0.0 0.0 base_link lidar0_link"
         if="$(arg enable_lidar0)" />
 
@@ -197,11 +153,5 @@
       </rosparam>
     </node>
   </group>
-=======
-        args="0.0 0.0 0.0 0.0 0.0 0.0 base_link lidar0_link"/>
-
-  <node pkg="tf2_ros" type="static_transform_publisher" name="base_to_lidar1"
-        args="0.0 0.0 0.0 0.0 0.0 0.0 base_link lidar1_link"/>
->>>>>>> 82d3feef
 
 </launch>