cmake_minimum_required(VERSION 3.0.2)
project(lane_fusion)

## Compile as C++14, required for TensorRT
add_compile_options(-std=c++14)

<<<<<<< HEAD
# Find required ROS packages
=======
## Find catkin macros and libraries
>>>>>>> 82d3feef
find_package(catkin REQUIRED COMPONENTS
        roscpp
        rospy
        std_msgs
        sensor_msgs
        geometry_msgs
        visualization_msgs
<<<<<<< HEAD
        cv_bridge
        image_transport
        pcl_ros
        pcl_conversions
        velodyne_msgs
        message_filters
        tf2
        tf2_ros
        tf2_geometry_msgs
        tf2_eigen
)

# Find system dependencies
find_package(OpenCV REQUIRED)
find_package(PCL REQUIRED COMPONENTS common io features search kdtree segmentation filters)
find_package(Eigen3 REQUIRED)
find_package(Boost REQUIRED COMPONENTS system)

# Enable CUDA if available (optional for now)
find_package(CUDA QUIET)
if(CUDA_FOUND)
    enable_language(CUDA)
    set(CUDA_NVCC_FLAGS ${CUDA_NVCC_FLAGS}; -O3; -gencode arch=compute_75,code=sm_75)
endif()
=======
        image_transport
        cv_bridge
        tf2
        tf2_ros
)

## System dependencies
find_package(OpenCV 4 REQUIRED)
find_package(PCL 1.8 REQUIRED)

# CUDA
find_package(CUDA REQUIRED)
enable_language(CUDA)

# TensorRT - Multiple search paths for different installations
set(TENSORRT_ROOT "/workspace/TensorRT-8.5.2.2" CACHE PATH "TensorRT root directory")
>>>>>>> 82d3feef

find_path(TENSORRT_INCLUDE_DIR NvInfer.h
        HINTS ${TENSORRT_ROOT} ${CUDA_TOOLKIT_ROOT_DIR}
        PATH_SUFFIXES include)

find_library(TENSORRT_LIBRARY_INFER nvinfer
        HINTS ${TENSORRT_ROOT} ${CUDA_TOOLKIT_ROOT_DIR}
        PATH_SUFFIXES lib lib64 lib/x64)

find_library(TENSORRT_LIBRARY_ONNXPARSER nvonnxparser
        HINTS ${TENSORRT_ROOT} ${CUDA_TOOLKIT_ROOT_DIR}
        PATH_SUFFIXES lib lib64 lib/x64)

find_library(TENSORRT_LIBRARY_PLUGIN nvinfer_plugin
        HINTS ${TENSORRT_ROOT} ${CUDA_TOOLKIT_ROOT_DIR}
        PATH_SUFFIXES lib lib64 lib/x64)

# Check if TensorRT was found
if(NOT TENSORRT_INCLUDE_DIR OR NOT TENSORRT_LIBRARY_INFER OR NOT TENSORRT_LIBRARY_ONNXPARSER)
    message(FATAL_ERROR "TensorRT not found. Please set TENSORRT_ROOT or install TensorRT")
endif()

message(STATUS "Found TensorRT:")
message(STATUS "  Include: ${TENSORRT_INCLUDE_DIR}")
message(STATUS "  Libraries: ${TENSORRT_LIBRARY_INFER}")

## CUDA architecture settings
if(NOT DEFINED CMAKE_CUDA_ARCHITECTURES)
    set(CMAKE_CUDA_ARCHITECTURES 75)  # RTX 20xx series - adjust as needed
endif()

<<<<<<< HEAD
# Declare catkin package
catkin_package(
        INCLUDE_DIRS 
            lidar_processing/include
        LIBRARIES 
            ${PROJECT_NAME}_lidar_processing
        CATKIN_DEPENDS
            roscpp
            rospy
            std_msgs
            sensor_msgs
            geometry_msgs
            visualization_msgs
            cv_bridge
            image_transport
            pcl_ros
            pcl_conversions
            velodyne_msgs
            message_filters
            tf2
            tf2_ros
            tf2_geometry_msgs
            tf2_eigen
        DEPENDS
            OpenCV
            PCL
            Boost
)

# Include directories
include_directories(
        lidar_processing/include
        ${catkin_INCLUDE_DIRS}
        ${OpenCV_INCLUDE_DIRS}
        ${PCL_INCLUDE_DIRS}
        ${EIGEN3_INCLUDE_DIRS}
        ${Boost_INCLUDE_DIRS}
)

if(CUDA_FOUND)
    include_directories(${CUDA_INCLUDE_DIRS})
endif()

if(TENSORRT_FOUND)
    include_directories(${TENSORRT_INCLUDE_DIR})
endif()

# Add PCL definitions
add_definitions(${PCL_DEFINITIONS})

# Compiler-specific options
if(CMAKE_COMPILER_IS_GNUCXX OR CMAKE_CXX_COMPILER_ID MATCHES "Clang")
    add_compile_options(-Wall -Wextra -Wpedantic -O3)
endif()

###########
## Build ##
###########

# Point cloud processing library
add_library(${PROJECT_NAME}_lidar_processing
    lidar_processing/src/point_cloud_proc.cpp
    lidar_processing/src/ground_extraction.cpp
)

target_link_libraries(${PROJECT_NAME}_lidar_processing
    ${catkin_LIBRARIES}
    ${PCL_LIBRARIES}
    ${Boost_LIBRARIES}
)

# CUDA ground extraction library (if CUDA is available)
if(CUDA_FOUND)
    cuda_add_library(${PROJECT_NAME}_cuda_ground_extraction
        lidar_processing/cuda/ground_extraction.cu
    )
    
    target_link_libraries(${PROJECT_NAME}_cuda_ground_extraction
        ${CUDA_LIBRARIES}
    )
    
    # Link CUDA library to main library
    target_link_libraries(${PROJECT_NAME}_lidar_processing
        ${PROJECT_NAME}_cuda_ground_extraction
    )
endif()

# Ground extraction node executable (YOUR EXISTING NODE)
add_executable(lidar_ground_extraction_node
    lidar_processing/src/lidar_ground_extraction_node.cpp
)

target_link_libraries(lidar_ground_extraction_node
    ${PROJECT_NAME}_lidar_processing
    ${catkin_LIBRARIES}
    ${PCL_LIBRARIES}
    ${Boost_LIBRARIES}
)

# Add dependencies
add_dependencies(${PROJECT_NAME}_lidar_processing 
    ${${PROJECT_NAME}_EXPORTED_TARGETS} 
    ${catkin_EXPORTED_TARGETS}
)

add_dependencies(lidar_ground_extraction_node 
    ${${PROJECT_NAME}_EXPORTED_TARGETS} 
    ${catkin_EXPORTED_TARGETS}
)

#############
## Install ##
#############

# Install executables
install(TARGETS 
        lidar_ground_extraction_node
        RUNTIME DESTINATION ${CATKIN_PACKAGE_BIN_DESTINATION}
)

# Install libraries
install(TARGETS 
        ${PROJECT_NAME}_lidar_processing
        ARCHIVE DESTINATION ${CATKIN_PACKAGE_LIB_DESTINATION}
        LIBRARY DESTINATION ${CATKIN_PACKAGE_LIB_DESTINATION}
        RUNTIME DESTINATION ${CATKIN_GLOBAL_BIN_DESTINATION}
)

# Install header files
install(DIRECTORY lidar_processing/include/
        DESTINATION ${CATKIN_PACKAGE_INCLUDE_DESTINATION}
        FILES_MATCHING PATTERN "*.hpp"
)

# Install launch files
install(DIRECTORY launch/
        DESTINATION ${CATKIN_PACKAGE_SHARE_DESTINATION}/launch
        FILES_MATCHING PATTERN "*.launch" PATTERN "*.py"
        PATTERN ".svn" EXCLUDE)

# Install config files
install(DIRECTORY config/
        DESTINATION ${CATKIN_PACKAGE_SHARE_DESTINATION}/config
        PATTERN ".svn" EXCLUDE)

# Install scripts
install(PROGRAMS
        scripts/setup_environment.sh
        scripts/build.sh
        scripts/calibration_collection.py
        DESTINATION ${CATKIN_PACKAGE_BIN_DESTINATION}
)

# Build status message
message(STATUS "=== LidarProjectionLane Build Configuration ===")
message(STATUS "OpenCV: ${OpenCV_VERSION}")
message(STATUS "PCL: Found")
if(CUDA_FOUND)
    message(STATUS "CUDA: ${CUDA_VERSION}")
else()
    message(STATUS "CUDA: Not found (optional)")
endif()
message(STATUS "Eigen3: ${EIGEN3_VERSION}")
if(TENSORRT_FOUND)
    message(STATUS "TensorRT: Found")
else()
    message(STATUS "TensorRT: Not found (needed for Phase 3)")
endif()
message(STATUS "Build target: lidar_ground_extraction_node")
message(STATUS "==============================================")

# cmake_minimum_required(VERSION 3.10)
# project(lane_fusion)

# # Set C++ standard
# set(CMAKE_CXX_STANDARD 17)
# set(CMAKE_CXX_STANDARD_REQUIRED ON)

# # Enable CUDA language
# enable_language(CUDA)

# # Find required ROS packages
# find_package(catkin REQUIRED COMPONENTS
#         roscpp
#         rospy
#         std_msgs
#         sensor_msgs
#         geometry_msgs
#         cv_bridge
#         image_transport
#         pcl_ros
#         velodyne_msgs
#         message_filters
#         tf2
#         tf2_ros
#         tf2_geometry_msgs
# )

# # Find system dependencies
# find_package(OpenCV REQUIRED)
# find_package(PCL REQUIRED COMPONENTS common io features search kdtree)
# find_package(CUDA REQUIRED)
# find_package(Eigen3 REQUIRED)

# # Optional: Find TensorRT (for Phase 3)
# find_path(TENSORRT_INCLUDE_DIR NvInfer.h
#         HINTS ${TENSORRT_ROOT} ${CUDA_TOOLKIT_ROOT_DIR}
#         PATH_SUFFIXES include)
# find_library(TENSORRT_LIBRARY nvinfer
#         HINTS ${TENSORRT_ROOT} ${CUDA_TOOLKIT_ROOT_DIR}
#         PATH_SUFFIXES lib lib64 lib/x64)

# if(TENSORRT_INCLUDE_DIR AND TENSORRT_LIBRARY)
#     set(TENSORRT_FOUND TRUE)
#     message(STATUS "Found TensorRT: ${TENSORRT_LIBRARY}")
# else()
#     set(TENSORRT_FOUND FALSE)
#     message(WARNING "TensorRT not found - will be needed for Phase 3")
# endif()

# # CUDA compilation flags for x86 platform
# set(CUDA_NVCC_FLAGS ${CUDA_NVCC_FLAGS}; -O3; -gencode arch=compute_75,code=sm_75)

# # Declare catkin package (minimal for Phase 1-2)
# catkin_package(
#         CATKIN_DEPENDS
#         roscpp
#         rospy
#         std_msgs
#         sensor_msgs
#         geometry_msgs
#         cv_bridge
#         image_transport
#         pcl_ros
#         velodyne_msgs
#         message_filters
#         tf2
#         tf2_ros
#         tf2_geometry_msgs
#         DEPENDS
#         OpenCV
#         PCL
#         CUDA
# )

# # Include directories (only existing ones)
# include_directories(
#         ${catkin_INCLUDE_DIRS}
#         ${OpenCV_INCLUDE_DIRS}
#         ${PCL_INCLUDE_DIRS}
#         ${CUDA_INCLUDE_DIRS}
#         ${EIGEN3_INCLUDE_DIRS}
# )

# if(TENSORRT_FOUND)
#     include_directories(${TENSORRT_INCLUDE_DIR})
# endif()

# # Compiler-specific options
# if(CMAKE_COMPILER_IS_GNUCXX OR CMAKE_CXX_COMPILER_ID MATCHES "Clang")
#     add_compile_options(-Wall -Wextra -Wpedantic -O3)
# endif()

# # Phase 3+ will add subdirectories and libraries here
# # For now, just ensure the build system works

# # Install launch files (corrected syntax)
# install(DIRECTORY launch/
#         DESTINATION ${CATKIN_PACKAGE_SHARE_DESTINATION}/launch
#         FILES_MATCHING PATTERN "*.launch" PATTERN "*.py"
#         PATTERN ".svn" EXCLUDE)

# # Install config files
# install(DIRECTORY config/
#         DESTINATION ${CATKIN_PACKAGE_SHARE_DESTINATION}/config
#         PATTERN ".svn" EXCLUDE)

# # Install scripts
# install(PROGRAMS
#         scripts/setup_environment.sh
#         scripts/build.sh
#         scripts/calibration_collection.py
#         DESTINATION ${CATKIN_PACKAGE_BIN_DESTINATION}
# )

# # Testing (optional)
# if(CATKIN_ENABLE_TESTING)
#     find_package(rostest REQUIRED)
#     # Phase 3+ will add tests here
# endif()

# # Build status message
# message(STATUS "=== LidarProjectionLane Build Configuration ===")
# message(STATUS "OpenCV: ${OpenCV_VERSION}")
# message(STATUS "PCL: Found")
# message(STATUS "CUDA: ${CUDA_VERSION}")
# message(STATUS "Eigen3: ${EIGEN3_VERSION}")
# if(TENSORRT_FOUND)
#     message(STATUS "TensorRT: Found")
# else()
#     message(STATUS "TensorRT: Not found (needed for Phase 3)")
# endif()
# message(STATUS "==============================================")
=======
## Define CUDA compilation flags
set(CUDA_NVCC_FLAGS ${CUDA_NVCC_FLAGS};-O3;-gencode arch=compute_${CMAKE_CUDA_ARCHITECTURES},code=sm_${CMAKE_CUDA_ARCHITECTURES})

###################################
## catkin specific configuration ##
###################################
catkin_package(
        INCLUDE_DIRS
        lane_detection/include        # Add lane_detection headers
        ${TENSORRT_INCLUDE_DIR}
        LIBRARIES
        ${PROJECT_NAME}_tensor_utils
        ${PROJECT_NAME}_yolo_detector
        ${PROJECT_NAME}_lane_segmentation
        # Future libraries (commented until implemented):
        # ${PROJECT_NAME}_lidar_processing
        # ${PROJECT_NAME}_fusion
        # ${PROJECT_NAME}_utils
        # ${PROJECT_NAME}_calibration
        CATKIN_DEPENDS
        roscpp
        rospy
        std_msgs
        sensor_msgs
        geometry_msgs
        visualization_msgs
        image_transport
        cv_bridge
        tf2
        tf2_ros
        DEPENDS
        OpenCV
        PCL
)

###########
## Build ##
###########

## Specify additional locations of header files
include_directories(
        lane_detection/include     # Lane detection module headers (ACTIVE)
        # Future module includes (commented until implemented):
        # lidar_processing/include
        # fusion/include
        # calibration/include
        # utils/include
        ${catkin_INCLUDE_DIRS}
        ${OpenCV_INCLUDE_DIRS}
        ${PCL_INCLUDE_DIRS}
        ${CUDA_INCLUDE_DIRS}
        ${TENSORRT_INCLUDE_DIR}
)

###################
## CUDA Libraries ##
###################

# CUDA Tensor Utilities (ACTIVE)
cuda_add_library(${PROJECT_NAME}_tensor_utils
        lane_detection/src/tensor_utils.cpp
        lane_detection/cuda/tensor_kernels.cu
)

target_link_libraries(${PROJECT_NAME}_tensor_utils
        ${catkin_LIBRARIES}
        ${OpenCV_LIBRARIES}
        ${CUDA_LIBRARIES}          # Fixed typo: removed 'z'
        ${TENSORRT_LIBRARY_INFER}
        ${TENSORRT_LIBRARY_ONNXPARSER}
        ${TENSORRT_LIBRARY_PLUGIN}
        cublas
        curand
        cudnn
)

###################
## Lane Detection Libraries (ACTIVE) ##
###################

# YOLO Detector Library with TensorRT
add_library(${PROJECT_NAME}_yolo_detector
        lane_detection/src/yolo_detector.cpp
)

target_link_libraries(${PROJECT_NAME}_yolo_detector
        ${PROJECT_NAME}_tensor_utils
        ${catkin_LIBRARIES}
        ${OpenCV_LIBRARIES}
        ${CUDA_LIBRARIES}
        ${TENSORRT_LIBRARY_INFER}
        ${TENSORRT_LIBRARY_ONNXPARSER}
        ${TENSORRT_LIBRARY_PLUGIN}
)

# Lane Segmentation Library
add_library(${PROJECT_NAME}_lane_segmentation
        lane_detection/src/lane_segmentation.cpp
)

target_link_libraries(${PROJECT_NAME}_lane_segmentation
        ${catkin_LIBRARIES}
        ${OpenCV_LIBRARIES}
)

# Remove empty combined library - use components directly

###################
## Future Libraries (Commented until implemented) ##
###################

# Uncomment when lidar_processing module is ready:
# add_library(${PROJECT_NAME}_lidar_processing
#         lidar_processing/src/point_cloud_proc.cpp
#         lidar_processing/src/ground_extraction.cpp
# )
#
# target_link_libraries(${PROJECT_NAME}_lidar_processing
#         ${catkin_LIBRARIES}
#         ${PCL_LIBRARIES}
# )

# Uncomment when fusion module is ready:
# add_library(${PROJECT_NAME}_fusion
#         fusion/src/projection.cpp
#         fusion/src/lane_model.cpp
# )
#
# target_link_libraries(${PROJECT_NAME}_fusion
#         ${catkin_LIBRARIES}
#         ${OpenCV_LIBRARIES}
#         ${PCL_LIBRARIES}
# )

# Uncomment when calibration module is ready:
# add_library(${PROJECT_NAME}_calibration
#         calibration/src/camera_calibrator.cpp
#         calibration/src/lidar_calibrator.cpp
#         calibration/src/extrinsic_calibrator.cpp
# )
#
# target_link_libraries(${PROJECT_NAME}_calibration
#         ${catkin_LIBRARIES}
#         ${OpenCV_LIBRARIES}
#         ${PCL_LIBRARIES}
# )

# Uncomment when utils module is ready:
# add_library(${PROJECT_NAME}_utils
#         utils/src/time_sync.cpp
#         utils/src/memory_management.cpp
#         utils/src/visualization.cpp
# )
#
# target_link_libraries(${PROJECT_NAME}_utils
#         ${catkin_LIBRARIES}
#         ${OpenCV_LIBRARIES}
# )

###################
## Executables ##
###################

# Lane Detection Node with full TensorRT support (ACTIVE)
add_executable(lane_detection_node
        lane_detection/src/lane_detection_node.cpp
)

target_link_libraries(lane_detection_node
        ${PROJECT_NAME}_yolo_detector
        ${PROJECT_NAME}_lane_segmentation
        ${PROJECT_NAME}_tensor_utils
        ${catkin_LIBRARIES}
        ${OpenCV_LIBRARIES}
)

# Future executables (commented until modules are ready):
# add_executable(calibration_node
#         calibration/tools/calibration_node.cpp
# )
#
# target_link_libraries(calibration_node
#         ${PROJECT_NAME}_calibration
#         ${catkin_LIBRARIES}
# )

# add_executable(lane_fusion_node
#         fusion/src/lane_fusion_node.cpp
# )
#
# target_link_libraries(lane_fusion_node
#         ${PROJECT_NAME}_fusion
#         ${PROJECT_NAME}_lane_detection
#         ${PROJECT_NAME}_lidar_processing
#         ${catkin_LIBRARIES}
# )

###################
## Install ##
###################

# Mark executables for installation
install(TARGETS
        lane_detection_node
        # Future executables:
        # calibration_node
        # lane_fusion_node
        RUNTIME DESTINATION ${CATKIN_PACKAGE_BIN_DESTINATION}
)

# Mark libraries for installation
install(TARGETS
        ${PROJECT_NAME}_yolo_detector
        ${PROJECT_NAME}_lane_segmentation
        ${PROJECT_NAME}_tensor_utils
        # Future libraries:
        # ${PROJECT_NAME}_lidar_processing
        # ${PROJECT_NAME}_fusion
        # ${PROJECT_NAME}_calibration
        # ${PROJECT_NAME}_utils
        ARCHIVE DESTINATION ${CATKIN_PACKAGE_LIB_DESTINATION}
        LIBRARY DESTINATION ${CATKIN_PACKAGE_LIB_DESTINATION}
        RUNTIME DESTINATION ${CATKIN_GLOBAL_BIN_DESTINATION}
)

# Install headers
install(DIRECTORY lane_detection/include/
        DESTINATION ${CATKIN_PACKAGE_INCLUDE_DESTINATION}/lane_detection
        FILES_MATCHING PATTERN "*.h" PATTERN "*.hpp"
)
>>>>>>> 82d3feef
<|MERGE_RESOLUTION|>--- conflicted
+++ resolved
@@ -4,11 +4,7 @@
 ## Compile as C++14, required for TensorRT
 add_compile_options(-std=c++14)
 
-<<<<<<< HEAD
-# Find required ROS packages
-=======
 ## Find catkin macros and libraries
->>>>>>> 82d3feef
 find_package(catkin REQUIRED COMPONENTS
         roscpp
         rospy
@@ -16,32 +12,6 @@
         sensor_msgs
         geometry_msgs
         visualization_msgs
-<<<<<<< HEAD
-        cv_bridge
-        image_transport
-        pcl_ros
-        pcl_conversions
-        velodyne_msgs
-        message_filters
-        tf2
-        tf2_ros
-        tf2_geometry_msgs
-        tf2_eigen
-)
-
-# Find system dependencies
-find_package(OpenCV REQUIRED)
-find_package(PCL REQUIRED COMPONENTS common io features search kdtree segmentation filters)
-find_package(Eigen3 REQUIRED)
-find_package(Boost REQUIRED COMPONENTS system)
-
-# Enable CUDA if available (optional for now)
-find_package(CUDA QUIET)
-if(CUDA_FOUND)
-    enable_language(CUDA)
-    set(CUDA_NVCC_FLAGS ${CUDA_NVCC_FLAGS}; -O3; -gencode arch=compute_75,code=sm_75)
-endif()
-=======
         image_transport
         cv_bridge
         tf2
@@ -58,7 +28,6 @@
 
 # TensorRT - Multiple search paths for different installations
 set(TENSORRT_ROOT "/workspace/TensorRT-8.5.2.2" CACHE PATH "TensorRT root directory")
->>>>>>> 82d3feef
 
 find_path(TENSORRT_INCLUDE_DIR NvInfer.h
         HINTS ${TENSORRT_ROOT} ${CUDA_TOOLKIT_ROOT_DIR}
@@ -90,311 +59,6 @@
     set(CMAKE_CUDA_ARCHITECTURES 75)  # RTX 20xx series - adjust as needed
 endif()
 
-<<<<<<< HEAD
-# Declare catkin package
-catkin_package(
-        INCLUDE_DIRS 
-            lidar_processing/include
-        LIBRARIES 
-            ${PROJECT_NAME}_lidar_processing
-        CATKIN_DEPENDS
-            roscpp
-            rospy
-            std_msgs
-            sensor_msgs
-            geometry_msgs
-            visualization_msgs
-            cv_bridge
-            image_transport
-            pcl_ros
-            pcl_conversions
-            velodyne_msgs
-            message_filters
-            tf2
-            tf2_ros
-            tf2_geometry_msgs
-            tf2_eigen
-        DEPENDS
-            OpenCV
-            PCL
-            Boost
-)
-
-# Include directories
-include_directories(
-        lidar_processing/include
-        ${catkin_INCLUDE_DIRS}
-        ${OpenCV_INCLUDE_DIRS}
-        ${PCL_INCLUDE_DIRS}
-        ${EIGEN3_INCLUDE_DIRS}
-        ${Boost_INCLUDE_DIRS}
-)
-
-if(CUDA_FOUND)
-    include_directories(${CUDA_INCLUDE_DIRS})
-endif()
-
-if(TENSORRT_FOUND)
-    include_directories(${TENSORRT_INCLUDE_DIR})
-endif()
-
-# Add PCL definitions
-add_definitions(${PCL_DEFINITIONS})
-
-# Compiler-specific options
-if(CMAKE_COMPILER_IS_GNUCXX OR CMAKE_CXX_COMPILER_ID MATCHES "Clang")
-    add_compile_options(-Wall -Wextra -Wpedantic -O3)
-endif()
-
-###########
-## Build ##
-###########
-
-# Point cloud processing library
-add_library(${PROJECT_NAME}_lidar_processing
-    lidar_processing/src/point_cloud_proc.cpp
-    lidar_processing/src/ground_extraction.cpp
-)
-
-target_link_libraries(${PROJECT_NAME}_lidar_processing
-    ${catkin_LIBRARIES}
-    ${PCL_LIBRARIES}
-    ${Boost_LIBRARIES}
-)
-
-# CUDA ground extraction library (if CUDA is available)
-if(CUDA_FOUND)
-    cuda_add_library(${PROJECT_NAME}_cuda_ground_extraction
-        lidar_processing/cuda/ground_extraction.cu
-    )
-    
-    target_link_libraries(${PROJECT_NAME}_cuda_ground_extraction
-        ${CUDA_LIBRARIES}
-    )
-    
-    # Link CUDA library to main library
-    target_link_libraries(${PROJECT_NAME}_lidar_processing
-        ${PROJECT_NAME}_cuda_ground_extraction
-    )
-endif()
-
-# Ground extraction node executable (YOUR EXISTING NODE)
-add_executable(lidar_ground_extraction_node
-    lidar_processing/src/lidar_ground_extraction_node.cpp
-)
-
-target_link_libraries(lidar_ground_extraction_node
-    ${PROJECT_NAME}_lidar_processing
-    ${catkin_LIBRARIES}
-    ${PCL_LIBRARIES}
-    ${Boost_LIBRARIES}
-)
-
-# Add dependencies
-add_dependencies(${PROJECT_NAME}_lidar_processing 
-    ${${PROJECT_NAME}_EXPORTED_TARGETS} 
-    ${catkin_EXPORTED_TARGETS}
-)
-
-add_dependencies(lidar_ground_extraction_node 
-    ${${PROJECT_NAME}_EXPORTED_TARGETS} 
-    ${catkin_EXPORTED_TARGETS}
-)
-
-#############
-## Install ##
-#############
-
-# Install executables
-install(TARGETS 
-        lidar_ground_extraction_node
-        RUNTIME DESTINATION ${CATKIN_PACKAGE_BIN_DESTINATION}
-)
-
-# Install libraries
-install(TARGETS 
-        ${PROJECT_NAME}_lidar_processing
-        ARCHIVE DESTINATION ${CATKIN_PACKAGE_LIB_DESTINATION}
-        LIBRARY DESTINATION ${CATKIN_PACKAGE_LIB_DESTINATION}
-        RUNTIME DESTINATION ${CATKIN_GLOBAL_BIN_DESTINATION}
-)
-
-# Install header files
-install(DIRECTORY lidar_processing/include/
-        DESTINATION ${CATKIN_PACKAGE_INCLUDE_DESTINATION}
-        FILES_MATCHING PATTERN "*.hpp"
-)
-
-# Install launch files
-install(DIRECTORY launch/
-        DESTINATION ${CATKIN_PACKAGE_SHARE_DESTINATION}/launch
-        FILES_MATCHING PATTERN "*.launch" PATTERN "*.py"
-        PATTERN ".svn" EXCLUDE)
-
-# Install config files
-install(DIRECTORY config/
-        DESTINATION ${CATKIN_PACKAGE_SHARE_DESTINATION}/config
-        PATTERN ".svn" EXCLUDE)
-
-# Install scripts
-install(PROGRAMS
-        scripts/setup_environment.sh
-        scripts/build.sh
-        scripts/calibration_collection.py
-        DESTINATION ${CATKIN_PACKAGE_BIN_DESTINATION}
-)
-
-# Build status message
-message(STATUS "=== LidarProjectionLane Build Configuration ===")
-message(STATUS "OpenCV: ${OpenCV_VERSION}")
-message(STATUS "PCL: Found")
-if(CUDA_FOUND)
-    message(STATUS "CUDA: ${CUDA_VERSION}")
-else()
-    message(STATUS "CUDA: Not found (optional)")
-endif()
-message(STATUS "Eigen3: ${EIGEN3_VERSION}")
-if(TENSORRT_FOUND)
-    message(STATUS "TensorRT: Found")
-else()
-    message(STATUS "TensorRT: Not found (needed for Phase 3)")
-endif()
-message(STATUS "Build target: lidar_ground_extraction_node")
-message(STATUS "==============================================")
-
-# cmake_minimum_required(VERSION 3.10)
-# project(lane_fusion)
-
-# # Set C++ standard
-# set(CMAKE_CXX_STANDARD 17)
-# set(CMAKE_CXX_STANDARD_REQUIRED ON)
-
-# # Enable CUDA language
-# enable_language(CUDA)
-
-# # Find required ROS packages
-# find_package(catkin REQUIRED COMPONENTS
-#         roscpp
-#         rospy
-#         std_msgs
-#         sensor_msgs
-#         geometry_msgs
-#         cv_bridge
-#         image_transport
-#         pcl_ros
-#         velodyne_msgs
-#         message_filters
-#         tf2
-#         tf2_ros
-#         tf2_geometry_msgs
-# )
-
-# # Find system dependencies
-# find_package(OpenCV REQUIRED)
-# find_package(PCL REQUIRED COMPONENTS common io features search kdtree)
-# find_package(CUDA REQUIRED)
-# find_package(Eigen3 REQUIRED)
-
-# # Optional: Find TensorRT (for Phase 3)
-# find_path(TENSORRT_INCLUDE_DIR NvInfer.h
-#         HINTS ${TENSORRT_ROOT} ${CUDA_TOOLKIT_ROOT_DIR}
-#         PATH_SUFFIXES include)
-# find_library(TENSORRT_LIBRARY nvinfer
-#         HINTS ${TENSORRT_ROOT} ${CUDA_TOOLKIT_ROOT_DIR}
-#         PATH_SUFFIXES lib lib64 lib/x64)
-
-# if(TENSORRT_INCLUDE_DIR AND TENSORRT_LIBRARY)
-#     set(TENSORRT_FOUND TRUE)
-#     message(STATUS "Found TensorRT: ${TENSORRT_LIBRARY}")
-# else()
-#     set(TENSORRT_FOUND FALSE)
-#     message(WARNING "TensorRT not found - will be needed for Phase 3")
-# endif()
-
-# # CUDA compilation flags for x86 platform
-# set(CUDA_NVCC_FLAGS ${CUDA_NVCC_FLAGS}; -O3; -gencode arch=compute_75,code=sm_75)
-
-# # Declare catkin package (minimal for Phase 1-2)
-# catkin_package(
-#         CATKIN_DEPENDS
-#         roscpp
-#         rospy
-#         std_msgs
-#         sensor_msgs
-#         geometry_msgs
-#         cv_bridge
-#         image_transport
-#         pcl_ros
-#         velodyne_msgs
-#         message_filters
-#         tf2
-#         tf2_ros
-#         tf2_geometry_msgs
-#         DEPENDS
-#         OpenCV
-#         PCL
-#         CUDA
-# )
-
-# # Include directories (only existing ones)
-# include_directories(
-#         ${catkin_INCLUDE_DIRS}
-#         ${OpenCV_INCLUDE_DIRS}
-#         ${PCL_INCLUDE_DIRS}
-#         ${CUDA_INCLUDE_DIRS}
-#         ${EIGEN3_INCLUDE_DIRS}
-# )
-
-# if(TENSORRT_FOUND)
-#     include_directories(${TENSORRT_INCLUDE_DIR})
-# endif()
-
-# # Compiler-specific options
-# if(CMAKE_COMPILER_IS_GNUCXX OR CMAKE_CXX_COMPILER_ID MATCHES "Clang")
-#     add_compile_options(-Wall -Wextra -Wpedantic -O3)
-# endif()
-
-# # Phase 3+ will add subdirectories and libraries here
-# # For now, just ensure the build system works
-
-# # Install launch files (corrected syntax)
-# install(DIRECTORY launch/
-#         DESTINATION ${CATKIN_PACKAGE_SHARE_DESTINATION}/launch
-#         FILES_MATCHING PATTERN "*.launch" PATTERN "*.py"
-#         PATTERN ".svn" EXCLUDE)
-
-# # Install config files
-# install(DIRECTORY config/
-#         DESTINATION ${CATKIN_PACKAGE_SHARE_DESTINATION}/config
-#         PATTERN ".svn" EXCLUDE)
-
-# # Install scripts
-# install(PROGRAMS
-#         scripts/setup_environment.sh
-#         scripts/build.sh
-#         scripts/calibration_collection.py
-#         DESTINATION ${CATKIN_PACKAGE_BIN_DESTINATION}
-# )
-
-# # Testing (optional)
-# if(CATKIN_ENABLE_TESTING)
-#     find_package(rostest REQUIRED)
-#     # Phase 3+ will add tests here
-# endif()
-
-# # Build status message
-# message(STATUS "=== LidarProjectionLane Build Configuration ===")
-# message(STATUS "OpenCV: ${OpenCV_VERSION}")
-# message(STATUS "PCL: Found")
-# message(STATUS "CUDA: ${CUDA_VERSION}")
-# message(STATUS "Eigen3: ${EIGEN3_VERSION}")
-# if(TENSORRT_FOUND)
-#     message(STATUS "TensorRT: Found")
-# else()
-#     message(STATUS "TensorRT: Not found (needed for Phase 3)")
-# endif()
-# message(STATUS "==============================================")
-=======
 ## Define CUDA compilation flags
 set(CUDA_NVCC_FLAGS ${CUDA_NVCC_FLAGS};-O3;-gencode arch=compute_${CMAKE_CUDA_ARCHITECTURES},code=sm_${CMAKE_CUDA_ARCHITECTURES})
 
@@ -449,6 +113,10 @@
         ${TENSORRT_INCLUDE_DIR}
 )
 
+if(CUDA_FOUND)
+    include_directories(${CUDA_INCLUDE_DIRS})
+endif()
+
 ###################
 ## CUDA Libraries ##
 ###################
@@ -624,5 +292,4 @@
 install(DIRECTORY lane_detection/include/
         DESTINATION ${CATKIN_PACKAGE_INCLUDE_DESTINATION}/lane_detection
         FILES_MATCHING PATTERN "*.h" PATTERN "*.hpp"
-)
->>>>>>> 82d3feef
+)