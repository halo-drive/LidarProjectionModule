cmake_minimum_required(VERSION 3.10)
project(lidar_projection_lane)

# Set C++ standard
set(CMAKE_CXX_STANDARD 17)
set(CMAKE_CXX_STANDARD_REQUIRED ON)

<<<<<<< HEAD
# Compiler options
if(CMAKE_COMPILER_IS_GNUCXX OR CMAKE_CXX_COMPILER_ID MATCHES "Clang")
  add_compile_options(-Wall -Wextra -Wpedantic -O3)
endif()

# Find ROS1 packages
find_package(catkin REQUIRED COMPONENTS
  roscpp
  std_msgs
  sensor_msgs
  geometry_msgs
  visualization_msgs
  tf2
  tf2_ros
  tf2_eigen
  message_filters
  pcl_ros
  pcl_conversions
)

# Find other dependencies
find_package(PCL REQUIRED)
find_package(Eigen3 REQUIRED)

# Find CUDA (optional) - suppress warnings
if(POLICY CMP0146)
  cmake_policy(SET CMP0146 OLD)
endif()
find_package(CUDA QUIET)
if(CUDA_FOUND)
  enable_language(CUDA)
  message(STATUS "CUDA found - enabling GPU acceleration")
  add_definitions(-DUSE_CUDA)
else()
  message(STATUS "CUDA not found - using CPU only")
endif()

# Catkin package setup
catkin_package(
  INCLUDE_DIRS 
    lidar_processing/include
  LIBRARIES 
    lidar_processing
  CATKIN_DEPENDS
    roscpp
    std_msgs
    sensor_msgs
    geometry_msgs
    visualization_msgs
    tf2
    tf2_ros
    tf2_eigen
    message_filters
    pcl_ros
    pcl_conversions
  DEPENDS
    PCL
=======
# Enable CUDA language
enable_language(CUDA)

# Find required ROS packages
find_package(catkin REQUIRED COMPONENTS
        roscpp
        rospy
        std_msgs
        sensor_msgs
        geometry_msgs
        cv_bridge
        image_transport
        pcl_ros
        velodyne_msgs
        message_filters
        tf2
        tf2_ros
        tf2_geometry_msgs
        message_generation
)

# Find system dependencies
find_package(OpenCV REQUIRED)
find_package(PCL REQUIRED COMPONENTS common io features search kdtree)
find_package(CUDA REQUIRED)
find_package(Eigen3 REQUIRED)

# Optional: Find TensorRT (for Phase 3)
find_path(TENSORRT_INCLUDE_DIR NvInfer.h
        HINTS ${TENSORRT_ROOT} ${CUDA_TOOLKIT_ROOT_DIR}
        PATH_SUFFIXES include)
find_library(TENSORRT_LIBRARY nvinfer
        HINTS ${TENSORRT_ROOT} ${CUDA_TOOLKIT_ROOT_DIR}
        PATH_SUFFIXES lib lib64 lib/x64)

if(TENSORRT_INCLUDE_DIR AND TENSORRT_LIBRARY)
    set(TENSORRT_FOUND TRUE)
    message(STATUS "Found TensorRT: ${TENSORRT_LIBRARY}")
else()
    set(TENSORRT_FOUND FALSE)
    message(WARNING "TensorRT not found - will be needed for Phase 3")
endif()

# CUDA compilation flags for x86 platform
set(CUDA_NVCC_FLAGS ${CUDA_NVCC_FLAGS}; -O3; -gencode arch=compute_75,code=sm_75)


# Declare catkin package
catkin_package(
        INCLUDE_DIRS
        include
        ${EIGEN3_INCLUDE_DIRS}
        LIBRARIES
        ${PROJECT_NAME}_utils
        ${PROJECT_NAME}_calibration
        ${PROJECT_NAME}_lane_detection
        ${PROJECT_NAME}_lidar_processing
        ${PROJECT_NAME}_fusion
        CATKIN_DEPENDS
        roscpp
        rospy
        std_msgs
        sensor_msgs
        geometry_msgs
        cv_bridge
        image_transport
        pcl_ros
        velodyne_msgs
        message_filters
        tf2
        tf2_ros
        tf2_geometry_msgs
        message_runtime
        DEPENDS
        OpenCV
        PCL
        CUDA
        Eigen3
>>>>>>> d270ecb4
)

# Include directories
include_directories(
  lidar_processing/include
  ${catkin_INCLUDE_DIRS}
  ${PCL_INCLUDE_DIRS}
  ${EIGEN3_INCLUDE_DIR}
)

# Add PCL definitions
add_definitions(${PCL_DEFINITIONS})

# Essential sources only
set(LIDAR_PROCESSING_SOURCES
  lidar_processing/src/point_cloud_proc.cpp
  lidar_processing/src/ground_extraction.cpp
)

# Point cloud processing library
add_library(lidar_processing ${LIDAR_PROCESSING_SOURCES})
target_link_libraries(lidar_processing ${catkin_LIBRARIES} ${PCL_LIBRARIES})
add_dependencies(lidar_processing ${${PROJECT_NAME}_EXPORTED_TARGETS} ${catkin_EXPORTED_TARGETS})

# CUDA libraries (if available)
if(CUDA_FOUND)
  set(CUDA_SOURCES
    lidar_processing/cuda/ground_extraction.cu
  )
  
  # Add CUDA library
  cuda_add_library(cuda_kernels ${CUDA_SOURCES})
  set_target_properties(cuda_kernels PROPERTIES
    CUDA_SEPARABLE_COMPILATION ON
  )
  
  target_link_libraries(lidar_processing cuda_kernels ${CUDA_LIBRARIES})
endif()

# Main executable - ROS1 version
add_executable(lidar_ground_extraction_node
  lidar_processing/src/lidar_ground_extraction_node.cpp
)

target_link_libraries(lidar_ground_extraction_node
  lidar_processing
  ${catkin_LIBRARIES}
  ${PCL_LIBRARIES}
)

add_dependencies(lidar_ground_extraction_node ${${PROJECT_NAME}_EXPORTED_TARGETS} ${catkin_EXPORTED_TARGETS})

# Install targets
install(TARGETS lidar_processing
  ARCHIVE DESTINATION ${CATKIN_PACKAGE_LIB_DESTINATION}
  LIBRARY DESTINATION ${CATKIN_PACKAGE_LIB_DESTINATION}
  RUNTIME DESTINATION ${CATKIN_PACKAGE_BIN_DESTINATION}
)

if(CUDA_FOUND)
  install(TARGETS cuda_kernels
    ARCHIVE DESTINATION ${CATKIN_PACKAGE_LIB_DESTINATION}
    LIBRARY DESTINATION ${CATKIN_PACKAGE_LIB_DESTINATION}
    RUNTIME DESTINATION ${CATKIN_PACKAGE_BIN_DESTINATION}
  )
endif()

install(TARGETS lidar_ground_extraction_node
  RUNTIME DESTINATION ${CATKIN_PACKAGE_BIN_DESTINATION}
)

# Install directories
install(DIRECTORY launch/
  DESTINATION ${CATKIN_PACKAGE_SHARE_DESTINATION}/launch
)

install(DIRECTORY config/
  DESTINATION ${CATKIN_PACKAGE_SHARE_DESTINATION}/config
)

# Install headers
install(DIRECTORY
  lidar_processing/include/
  DESTINATION ${CATKIN_PACKAGE_INCLUDE_DESTINATION}
)

<<<<<<< HEAD
# ros2
# cmake_minimum_required(VERSION 3.16)
# project(lidar_projection_lane)

# # Set C++ standard
# set(CMAKE_CXX_STANDARD 17)
# set(CMAKE_CXX_STANDARD_REQUIRED ON)

# # Compiler options
# if(CMAKE_COMPILER_IS_GNUCXX OR CMAKE_CXX_COMPILER_ID MATCHES "Clang")
#   add_compile_options(-Wall -Wextra -Wpedantic -O3)
# endif()

# # Find dependencies
# find_package(ament_cmake REQUIRED)
# find_package(rclcpp REQUIRED)
# find_package(sensor_msgs REQUIRED)
# find_package(geometry_msgs REQUIRED)
# find_package(visualization_msgs REQUIRED)
# find_package(std_msgs REQUIRED)
# find_package(tf2 REQUIRED)
# find_package(tf2_ros REQUIRED)
# find_package(tf2_eigen REQUIRED)
# find_package(message_filters REQUIRED)
# find_package(PCL REQUIRED)
# find_package(pcl_conversions REQUIRED)
# find_package(Eigen3 REQUIRED)

# # Find CUDA (optional)
# find_package(CUDA QUIET)
# if(CUDA_FOUND)
#   enable_language(CUDA)
#   message(STATUS "CUDA found - enabling GPU acceleration")
#   add_definitions(-DUSE_CUDA)
# else()
#   message(STATUS "CUDA not found - using CPU only")
# endif()

# # Include directories
# include_directories(
#   ${CMAKE_CURRENT_SOURCE_DIR}
#   ${PCL_INCLUDE_DIRS}
#   ${EIGEN3_INCLUDE_DIRS}
# )

# # Add PCL definitions
# add_definitions(${PCL_DEFINITIONS})

# # Create libraries
# set(LIDAR_PROCESSING_SOURCES
#   lidar_processing/src/point_cloud_proc.cpp
#   lidar_processing/src/ground_extraction.cpp
# )

# set(UTILS_SOURCES
#   utils/src/time_sync.cpp
#   utils/src/memory_management.cpp
#   utils/src/visualization.cpp
# )

# # Point cloud processing library
# add_library(lidar_processing SHARED ${LIDAR_PROCESSING_SOURCES})
# ament_target_dependencies(lidar_processing
#   rclcpp
#   sensor_msgs
#   PCL
#   pcl_conversions
#   Eigen3
# )
# target_link_libraries(lidar_processing ${PCL_LIBRARIES})

# # Utils library
# add_library(utils SHARED ${UTILS_SOURCES})
# ament_target_dependencies(utils
#   rclcpp
#   sensor_msgs
#   geometry_msgs
#   tf2
#   tf2_ros
#   tf2_eigen
# )

# # CUDA libraries (if available)
# if(CUDA_FOUND)
#   set(CUDA_SOURCES
#     lidar_processing/cuda/ground_extraction.cu
#     lidar_processing/cuda/voxel_grid.cu
#   )
  
#   # Set CUDA properties
#   set_property(TARGET lidar_processing PROPERTY CUDA_SEPARABLE_COMPILATION ON)
  
#   # Add CUDA library
#   add_library(cuda_kernels SHARED ${CUDA_SOURCES})
#   set_target_properties(cuda_kernels PROPERTIES
#     CUDA_SEPARABLE_COMPILATION ON
#     CUDA_ARCHITECTURES "72;75;86;89"  # Jetson and modern GPU architectures
#   )
  
#   target_link_libraries(lidar_processing cuda_kernels ${CUDA_LIBRARIES})
# endif()

# # Main executable
# add_executable(lidar_ground_extraction_node
#   lidar_processing/src/lidar_ground_extraction_node.cpp
# )

# ament_target_dependencies(lidar_ground_extraction_node
#   rclcpp
#   sensor_msgs
#   geometry_msgs
#   visualization_msgs
#   std_msgs
#   tf2
#   tf2_ros
#   tf2_eigen
#   message_filters
#   PCL
#   pcl_conversions
#   Eigen3
# )

# target_link_libraries(lidar_ground_extraction_node
#   lidar_processing
#   utils
#   ${PCL_LIBRARIES}
# )

# # Calibration tools
# add_executable(calibration_node
#   calibration/tools/calibration_node.cpp
#   calibration/src/camera_calibrator.cpp
#   calibration/src/lidar_calibrator.cpp
#   calibration/src/extrinsic_calibrator.cpp
# )

# ament_target_dependencies(calibration_node
#   rclcpp
#   sensor_msgs
#   geometry_msgs
#   tf2
#   tf2_ros
#   PCL
#   pcl_conversions
#   Eigen3
# )

# target_link_libraries(calibration_node
#   utils
#   ${PCL_LIBRARIES}
# )

# # Install targets
# install(TARGETS
#   lidar_processing
#   utils
#   ARCHIVE DESTINATION lib
#   LIBRARY DESTINATION lib
#   RUNTIME DESTINATION bin
# )

# if(CUDA_FOUND)
#   install(TARGETS cuda_kernels
#     ARCHIVE DESTINATION lib
#     LIBRARY DESTINATION lib
#     RUNTIME DESTINATION bin
#   )
# endif()

# install(TARGETS
#   lidar_ground_extraction_node
#   calibration_node
#   DESTINATION lib/${PROJECT_NAME}
# )

# # Install directories
# install(DIRECTORY
#   launch/
#   DESTINATION share/${PROJECT_NAME}/launch
# )

# install(DIRECTORY
#   config/
#   DESTINATION share/${PROJECT_NAME}/config
# )

# install(DIRECTORY
#   scripts/
#   DESTINATION share/${PROJECT_NAME}/scripts
#   USE_SOURCE_PERMISSIONS
# )

# # Install headers
# install(DIRECTORY
#   lidar_processing/include/
#   utils/include/
#   calibration/include/
#   DESTINATION include
# )

# # Testing
# if(BUILD_TESTING)
#   find_package(ament_lint_auto REQUIRED)
#   ament_lint_auto_find_test_dependencies()
  
#   # Unit tests
#   find_package(ament_cmake_gtest REQUIRED)
  
#   # Test point cloud processing
#   ament_add_gtest(test_point_cloud_proc
#     tests/test_point_cloud_proc.cpp
#   )
#   ament_target_dependencies(test_point_cloud_proc
#     rclcpp
#     PCL
#     Eigen3
#   )
#   target_link_libraries(test_point_cloud_proc
#     lidar_processing
#   )
  
#   # Test ground extraction
#   ament_add_gtest(test_ground_extraction
#     tests/test_ground_extraction.cpp
#   )
#   ament_target_dependencies(test_ground_extraction
#     rclcpp
#     PCL
#     Eigen3
#   )
#   target_link_libraries(test_ground_extraction
#     lidar_processing
#   )
  
#   # Test calibration
#   ament_add_gtest(test_calibration
#     tests/test_calibration.cpp
#   )
#   ament_target_dependencies(test_calibration
#     rclcpp
#     PCL
#     Eigen3
#   )
#   target_link_libraries(test_calibration
#     lidar_processing
#     utils
#   )
# endif()

# # Export information
# ament_export_targets(lidar_processing HAS_LIBRARY_TARGET)
# ament_export_targets(utils HAS_LIBRARY_TARGET)
# if(CUDA_FOUND)
#   ament_export_targets(cuda_kernels HAS_LIBRARY_TARGET)
# endif()

# ament_export_dependencies(
#   rclcpp
#   sensor_msgs
#   geometry_msgs
#   visualization_msgs
#   std_msgs
#   tf2
#   tf2_ros
#   tf2_eigen
#   message_filters
#   PCL
#   pcl_conversions
#   Eigen3
# )

# ament_export_include_directories(include)

# ament_package()




# OLDER
# cmake_minimum_required(VERSION 3.10)
# project(lane_fusion)

# # Find required packages
# find_package(catkin REQUIRED COMPONENTS
#         roscpp
#         rospy
#         std_msgs
#         sensor_msgs
#         cv_bridge
#         pcl_ros
#         velodyne_msgs
# )

# find_package(OpenCV REQUIRED)
# find_package(PCL REQUIRED)
# find_package(CUDA REQUIRED)
# find_package(Eigen3 REQUIRED)

# # Optional: Find TensorRT
# find_package(TensorRT)

# # CUDA flags
# set(CMAKE_CUDA_FLAGS "${CMAKE_CUDA_FLAGS} -arch=sm_87") # Jetson AGX Orin

# # Declare catkin package
# catkin_package(
#         INCLUDE_DIRS include
#         CATKIN_DEPENDS roscpp rospy std_msgs sensor_msgs cv_bridge pcl_ros velodyne_msgs
#         DEPENDS OpenCV PCL CUDA Eigen3
# )

# # Include directories
# include_directories(
#         include
#         ${catkin_INCLUDE_DIRS}
#         ${OpenCV_INCLUDE_DIRS}
#         ${PCL_INCLUDE_DIRS}
#         ${CUDA_INCLUDE_DIRS}
#         ${EIGEN3_INCLUDE_DIRS}
# )

# # Add rest of build instructions here
# # ...
=======
if(TENSORRT_FOUND)
    include_directories(${TENSORRT_INCLUDE_DIR})
endif()

# Compiler-specific options
if(CMAKE_COMPILER_IS_GNUCXX OR CMAKE_CXX_COMPILER_ID MATCHES "Clang")
    add_compile_options(-Wall -Wextra -Wpedantic -O3)
endif()

# Add subdirectories for different modules
add_subdirectory(utils)
add_subdirectory(calibration)
add_subdirectory(lane_detection)
add_subdirectory(lidar_processing)
add_subdirectory(fusion)

# Install launch files
install(DIRECTORY launch/
        DESTINATION ${CATKIN_PACKAGE_SHARE_DESTINATION}/launch
        PATTERN ".svn" EXCLUDE)

# Install config files
install(DIRECTORY config/
        DESTINATION ${CATKIN_PACKAGE_SHARE_DESTINATION}/config
        PATTERN ".svn" EXCLUDE)

# Install scripts
install(PROGRAMS
        scripts/setup_environment.sh
        scripts/build.sh
        scripts/calibration_collection.py
        DESTINATION ${CATKIN_PACKAGE_BIN_DESTINATION}
)

# Testing (optional)
if(CATKIN_ENABLE_TESTING)
    find_package(rostest REQUIRED)
    add_subdirectory(tests)
endif()
>>>>>>> d270ecb4
<|MERGE_RESOLUTION|>--- conflicted
+++ resolved
@@ -5,69 +5,12 @@
 set(CMAKE_CXX_STANDARD 17)
 set(CMAKE_CXX_STANDARD_REQUIRED ON)
 
-<<<<<<< HEAD
 # Compiler options
 if(CMAKE_COMPILER_IS_GNUCXX OR CMAKE_CXX_COMPILER_ID MATCHES "Clang")
   add_compile_options(-Wall -Wextra -Wpedantic -O3)
 endif()
 
 # Find ROS1 packages
-find_package(catkin REQUIRED COMPONENTS
-  roscpp
-  std_msgs
-  sensor_msgs
-  geometry_msgs
-  visualization_msgs
-  tf2
-  tf2_ros
-  tf2_eigen
-  message_filters
-  pcl_ros
-  pcl_conversions
-)
-
-# Find other dependencies
-find_package(PCL REQUIRED)
-find_package(Eigen3 REQUIRED)
-
-# Find CUDA (optional) - suppress warnings
-if(POLICY CMP0146)
-  cmake_policy(SET CMP0146 OLD)
-endif()
-find_package(CUDA QUIET)
-if(CUDA_FOUND)
-  enable_language(CUDA)
-  message(STATUS "CUDA found - enabling GPU acceleration")
-  add_definitions(-DUSE_CUDA)
-else()
-  message(STATUS "CUDA not found - using CPU only")
-endif()
-
-# Catkin package setup
-catkin_package(
-  INCLUDE_DIRS 
-    lidar_processing/include
-  LIBRARIES 
-    lidar_processing
-  CATKIN_DEPENDS
-    roscpp
-    std_msgs
-    sensor_msgs
-    geometry_msgs
-    visualization_msgs
-    tf2
-    tf2_ros
-    tf2_eigen
-    message_filters
-    pcl_ros
-    pcl_conversions
-  DEPENDS
-    PCL
-=======
-# Enable CUDA language
-enable_language(CUDA)
-
-# Find required ROS packages
 find_package(catkin REQUIRED COMPONENTS
         roscpp
         rospy
@@ -83,12 +26,25 @@
         tf2_ros
         tf2_geometry_msgs
         message_generation
+  roscpp
+  std_msgs
+  sensor_msgs
+  geometry_msgs
+  visualization_msgs
+  tf2
+  tf2_ros
+  tf2_eigen
+  message_filters
+  pcl_ros
+  pcl_conversions
 )
 
 # Find system dependencies
 find_package(OpenCV REQUIRED)
 find_package(PCL REQUIRED COMPONENTS common io features search kdtree)
 find_package(CUDA REQUIRED)
+# Find other dependencies
+find_package(PCL REQUIRED)
 find_package(Eigen3 REQUIRED)
 
 # Optional: Find TensorRT (for Phase 3)
@@ -112,6 +68,20 @@
 
 
 # Declare catkin package
+# Find CUDA (optional) - suppress warnings
+if(POLICY CMP0146)
+  cmake_policy(SET CMP0146 OLD)
+endif()
+find_package(CUDA QUIET)
+if(CUDA_FOUND)
+  enable_language(CUDA)
+  message(STATUS "CUDA found - enabling GPU acceleration")
+  add_definitions(-DUSE_CUDA)
+else()
+  message(STATUS "CUDA not found - using CPU only")
+endif()
+
+# Catkin package setup
 catkin_package(
         INCLUDE_DIRS
         include
@@ -142,7 +112,24 @@
         PCL
         CUDA
         Eigen3
->>>>>>> d270ecb4
+  INCLUDE_DIRS 
+    lidar_processing/include
+  LIBRARIES 
+    lidar_processing
+  CATKIN_DEPENDS
+    roscpp
+    std_msgs
+    sensor_msgs
+    geometry_msgs
+    visualization_msgs
+    tf2
+    tf2_ros
+    tf2_eigen
+    message_filters
+    pcl_ros
+    pcl_conversions
+  DEPENDS
+    PCL
 )
 
 # Include directories
@@ -229,7 +216,6 @@
   DESTINATION ${CATKIN_PACKAGE_INCLUDE_DESTINATION}
 )
 
-<<<<<<< HEAD
 # ros2
 # cmake_minimum_required(VERSION 3.16)
 # project(lidar_projection_lane)
@@ -552,45 +538,4 @@
 # )
 
 # # Add rest of build instructions here
-# # ...
-=======
-if(TENSORRT_FOUND)
-    include_directories(${TENSORRT_INCLUDE_DIR})
-endif()
-
-# Compiler-specific options
-if(CMAKE_COMPILER_IS_GNUCXX OR CMAKE_CXX_COMPILER_ID MATCHES "Clang")
-    add_compile_options(-Wall -Wextra -Wpedantic -O3)
-endif()
-
-# Add subdirectories for different modules
-add_subdirectory(utils)
-add_subdirectory(calibration)
-add_subdirectory(lane_detection)
-add_subdirectory(lidar_processing)
-add_subdirectory(fusion)
-
-# Install launch files
-install(DIRECTORY launch/
-        DESTINATION ${CATKIN_PACKAGE_SHARE_DESTINATION}/launch
-        PATTERN ".svn" EXCLUDE)
-
-# Install config files
-install(DIRECTORY config/
-        DESTINATION ${CATKIN_PACKAGE_SHARE_DESTINATION}/config
-        PATTERN ".svn" EXCLUDE)
-
-# Install scripts
-install(PROGRAMS
-        scripts/setup_environment.sh
-        scripts/build.sh
-        scripts/calibration_collection.py
-        DESTINATION ${CATKIN_PACKAGE_BIN_DESTINATION}
-)
-
-# Testing (optional)
-if(CATKIN_ENABLE_TESTING)
-    find_package(rostest REQUIRED)
-    add_subdirectory(tests)
-endif()
->>>>>>> d270ecb4
+# # ...